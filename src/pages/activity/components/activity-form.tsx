--- conflicted
+++ resolved
@@ -73,19 +73,6 @@
     isDraft: activity?.isDraft || false,
     comment: activity?.comment || null,
     assetId: activity?.assetId,
-<<<<<<< HEAD
-    activityDate: activity?.date
-      ? (() => {
-          const date = new Date(activity.date);
-          date.setHours(16, 0, 0, 0); // Set to 4:00 PM which is market close time
-          return date;
-        })()
-      : (() => {
-          const date = new Date();
-          date.setHours(16, 0, 0, 0); // Set to 4:00 PM which is market close time
-          return date;
-        })(),
-=======
     activityDate: activity?.date ? (() => {
       return new Date(activity.date);
     })() : (() => {
@@ -93,7 +80,7 @@
       date.setHours(16, 0, 0, 0); // Set to 4:00 PM which is market close time
       return date;
     })(),
->>>>>>> 2428726a
+
     currency: activity?.currency || '',
     assetDataSource: activity?.assetDataSource || DataSource.YAHOO,
     showCurrencySelect: false,
